--- conflicted
+++ resolved
@@ -34,13 +34,8 @@
 		let selections = editor.getSelections();
 		let opts = model.getOptions();
 
-<<<<<<< HEAD
-		for (let i = 0; i < selections.length; i++) {
-			commands.push(new LineCommentCommand(selections[i], opts.tabSize, this._type, accessor.get(IConfigurationService)));
-=======
 		for (const selection of selections) {
-			commands.push(new LineCommentCommand(selection, opts.tabSize, this._type));
->>>>>>> c5171c92
+			commands.push(new LineCommentCommand(selection, opts.tabSize, this._type, accessor.get(IConfigurationService)));
 		}
 
 		editor.pushUndoStop();
